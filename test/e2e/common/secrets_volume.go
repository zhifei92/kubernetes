--- conflicted
+++ resolved
@@ -533,8 +533,7 @@
 		fileModeRegexp,
 	}
 
-<<<<<<< HEAD
-	f.TestContainerOutput("consume secrets", pod, 0, expectedOutput)
+	f.TestContainerOutputRegexp("consume secrets", pod, 0, expectedOutput)
 }
 
 func createNonOptionalSecretPod(f *framework.Framework, volumeMountPath, podName string) error {
@@ -644,7 +643,4 @@
 	By("Creating the pod")
 	pod = f.PodClient().Create(pod)
 	return f.WaitForPodRunning(pod.Name)
-=======
-	f.TestContainerOutputRegexp("consume secrets", pod, 0, expectedOutput)
->>>>>>> 0df9c0ad
 }